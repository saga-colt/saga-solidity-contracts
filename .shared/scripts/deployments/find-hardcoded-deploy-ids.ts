#!/usr/bin/env ts-node

import { Command } from "commander";
import fs from "fs";
import path from "path";

import { logger } from "../../lib/logger";
import { findProjectRoot } from "../../lib/utils";

type DeployIdEntry = {
  constantName: string;
  value: string;
};

type Finding = {
  file: string;
  lineNumber: number;
  constantName: string;
  value: string;
  line: string;
};

const DEFAULT_DEPLOY_ID_CANDIDATES = [
  "typescript/deploy-ids.ts",
  "deploy/deploy-ids.ts",
  "deployments/deploy-ids.ts",
  "scripts/deploy-ids.ts",
];

const DEFAULT_DEPLOY_DIR_CANDIDATES = ["deploy", "deployments"];

const DIRECTORY_EXCLUDES = new Set(["node_modules", ".git", ".shared", "artifacts", "cache", "out"]);

function resolveDeployIdsPath(projectRoot: string, explicitPath?: string): string {
  const candidatePaths = explicitPath ? [explicitPath] : DEFAULT_DEPLOY_ID_CANDIDATES;

  for (const candidate of candidatePaths) {
    const absolutePath = path.isAbsolute(candidate) ? candidate : path.join(projectRoot, candidate);
    if (fs.existsSync(absolutePath)) {
      return absolutePath;
    }
  }

  const display = explicitPath ? explicitPath : DEFAULT_DEPLOY_ID_CANDIDATES.join(", ");
  throw new Error(`Could not find deploy IDs file. Looked for: ${display}`);
}

function resolveDeployRoots(projectRoot: string, explicitRoots?: string[]): string[] {
  const roots = explicitRoots && explicitRoots.length > 0 ? explicitRoots : DEFAULT_DEPLOY_DIR_CANDIDATES;
  const resolved = roots
    .map((root) => (path.isAbsolute(root) ? root : path.join(projectRoot, root)))
    .filter((rootPath) => fs.existsSync(rootPath) && fs.statSync(rootPath).isDirectory());

  if (resolved.length === 0) {
    const display = roots.join(", ");
    throw new Error(`No deploy directories found. Looked for: ${display}`);
  }

  return resolved;
}

function loadDeployIds(deployIdsPath: string): DeployIdEntry[] {
  const fileContent = fs.readFileSync(deployIdsPath, "utf8");
  const deployIdRegex = /export const ([A-Z0-9_]+)\s*=\s*["'`]([^"'`]+)["'`]/g;
  const entries: DeployIdEntry[] = [];

  for (const match of fileContent.matchAll(deployIdRegex)) {
    const [, constantName, value] = match;
    if (!constantName || !value) {
      continue;
    }
    entries.push({ constantName, value });
  }

  if (entries.length === 0) {
    logger.warn(`No deploy ID constants found in ${deployIdsPath}.`);
  }

  return entries;
}

function removeBlockComments(line: string, inBlockComment: boolean): { text: string; inBlockComment: boolean } {
  let text = "";
  let index = 0;
  let insideComment = inBlockComment;

  while (index < line.length) {
    if (!insideComment && line.startsWith("/*", index)) {
      insideComment = true;
      index += 2;
      continue;
    }

    if (insideComment) {
      const end = line.indexOf("*/", index);
      if (end === -1) {
        return { text, inBlockComment: true };
      }
      insideComment = false;
      index = end + 2;
      continue;
    }

    text += line[index];
    index += 1;
  }

  return { text, inBlockComment: false };
}

function shouldConsiderLine(line: string): boolean {
  const relevantTokens = ["deployments", "func", "module.exports"];
  return relevantTokens.some((token) => line.includes(token));
}

function shouldSkipDueToContext(line: string): boolean {
<<<<<<< HEAD
  if (line.includes('contract:')) return true;
  if (line.includes('getContractAt(')) return true;
  if (line.includes('getContractFactory(')) return true;
  if (line.includes('ethers.getContractAt')) return true;
  if (line.includes('func.dependencies')) return true;
  if (line.includes('func.tags')) return true;
  if (line.includes('func.id')) return true;
=======
  if (line.includes("contract:")) return true;
  if (line.includes("getContractAt(")) return true;
  if (line.includes("getContractFactory(")) return true;
  if (line.includes("ethers.getContractAt")) return true;
  if (line.includes("func.dependencies")) return true;
  if (line.includes("func.tags")) return true;
>>>>>>> 3929cb91
  return false;
}

function collectDeployScriptPaths(rootPaths: string[], extensions: string[]): string[] {
  const results: string[] = [];

  const walk = (currentPath: string) => {
    const stats = fs.statSync(currentPath);

    if (stats.isDirectory()) {
      const base = path.basename(currentPath);
      if (DIRECTORY_EXCLUDES.has(base)) {
        return;
      }

      for (const entry of fs.readdirSync(currentPath)) {
        walk(path.join(currentPath, entry));
      }
      return;
    }

    if (stats.isFile()) {
      if (extensions.some((ext) => currentPath.endsWith(ext))) {
        results.push(currentPath);
      }
    }
  };

  for (const rootPath of rootPaths) {
    walk(rootPath);
  }

  return results;
}

function buildRegex(value: string): RegExp {
  const escapedValue = value.replace(/[.*+?^${}()|[\]\\]/g, "\\$&");
  const patternSource = "([\"'`])" + escapedValue + "\\1";
  return new RegExp(patternSource);
}

function findHardcodedIds(deployIds: DeployIdEntry[], filePaths: string[], projectRoot: string): Finding[] {
  const valueToId = new Map<string, string>(deployIds.map((entry) => [entry.value, entry.constantName]));
  const findings: Finding[] = [];

  for (const filePath of filePaths) {
    const relativePath = path.relative(projectRoot, filePath);
    const fileContent = fs.readFileSync(filePath, "utf8");
    const lines = fileContent.split(/\r?\n/);

    let inBlockComment = false;

    lines.forEach((line, index) => {
      const commentStripped = removeBlockComments(line, inBlockComment);
      inBlockComment = commentStripped.inBlockComment;

      const withoutBlock = commentStripped.text;
      const withoutLineComment = withoutBlock.split("//")[0];
      const trimmed = withoutLineComment.trim();

      if (!trimmed) return;
      if (!shouldConsiderLine(trimmed)) return;
      if (shouldSkipDueToContext(trimmed)) return;

      for (const [value, constantName] of valueToId.entries()) {
        const pattern = buildRegex(value);
        if (!pattern.test(withoutLineComment)) {
          continue;
        }

        const matchIndex = withoutLineComment.search(pattern);
        if (matchIndex === -1) {
          continue;
        }

        const beforeMatch = withoutLineComment.slice(0, matchIndex);
        if (/contract\s*:\s*$/.test(beforeMatch)) {
          continue;
        }

        findings.push({
          file: relativePath,
          lineNumber: index + 1,
          constantName,
          value,
          line: trimmed,
        });
        break;
      }
    });
  }

  return findings;
}

function writeReport(reportPath: string, findings: Finding[]): void {
  const directory = path.dirname(reportPath);
  fs.mkdirSync(directory, { recursive: true });
  const payload = {
    findings,
    generatedAt: new Date().toISOString(),
  };
  fs.writeFileSync(reportPath, JSON.stringify(payload, null, 2));
}

async function main(): Promise<void> {
  const program = new Command();

  program
    .description("Detect hard-coded deployment IDs in deploy scripts.")
    .option("--deploy-ids <path>", "Path to the deploy IDs source file (defaults to common locations).")
    .option("--deploy-root <path...>", "Directory or directories to scan for deploy scripts.")
    .option("--extensions <list>", 'Comma-separated list of file extensions to scan (e.g. ".ts,.js").', ".ts")
    .option("--report <path>", "Optional path to write a JSON report with findings.")
    .option("--quiet", "Only output findings and errors.");

  program.parse(process.argv);
  const options = program.opts();

  const projectRoot = findProjectRoot();
  const extensions = String(options.extensions || ".ts")
    .split(",")
    .map((ext: string) => (ext.startsWith(".") ? ext : `.${ext}`));

  try {
    const deployIdsPath = resolveDeployIdsPath(projectRoot, options.deployIds);
    if (!options.quiet) {
      logger.info(`Using deploy IDs from ${path.relative(projectRoot, deployIdsPath)}`);
    }

    const deployRoots = resolveDeployRoots(projectRoot, options.deployRoot);
    if (!options.quiet) {
      logger.info(`Scanning deploy scripts in: ${deployRoots.map((root) => path.relative(projectRoot, root)).join(", ")}`);
    }

    const deployIds = loadDeployIds(deployIdsPath);
    if (deployIds.length === 0) {
      logger.warn("No deploy IDs found to compare against.");
    }

    const scriptPaths = collectDeployScriptPaths(deployRoots, extensions);
    if (!options.quiet) {
      logger.info(`Discovered ${scriptPaths.length} deploy script(s) to scan.`);
    }

    const findings = findHardcodedIds(deployIds, scriptPaths, projectRoot);

    if (options.report) {
      const reportPath = path.isAbsolute(options.report) ? options.report : path.join(projectRoot, options.report);
      writeReport(reportPath, findings);
      if (!options.quiet) {
        logger.info(`Wrote findings report to ${path.relative(projectRoot, reportPath)}`);
      }
    }

    if (findings.length === 0) {
      logger.success("No hard-coded deployment IDs detected in deploy scripts.");
      return;
    }

    logger.warn("Detected hard-coded deployment IDs. Replace them with shared constants:");
    findings.forEach((finding) => {
      logger.warn(
        `  - ${finding.file}:${finding.lineNumber} uses literal "${finding.value}" (expected ${finding.constantName})\n    ${finding.line}`,
      );
    });

    process.exitCode = 1;
  } catch (error) {
    logger.error("Failed to inspect deploy scripts for hard-coded IDs.");
    logger.error(String(error instanceof Error ? error.message : error));
    process.exitCode = 1;
  }
}

void main();<|MERGE_RESOLUTION|>--- conflicted
+++ resolved
@@ -114,22 +114,13 @@
 }
 
 function shouldSkipDueToContext(line: string): boolean {
-<<<<<<< HEAD
-  if (line.includes('contract:')) return true;
-  if (line.includes('getContractAt(')) return true;
-  if (line.includes('getContractFactory(')) return true;
-  if (line.includes('ethers.getContractAt')) return true;
-  if (line.includes('func.dependencies')) return true;
-  if (line.includes('func.tags')) return true;
-  if (line.includes('func.id')) return true;
-=======
   if (line.includes("contract:")) return true;
   if (line.includes("getContractAt(")) return true;
   if (line.includes("getContractFactory(")) return true;
   if (line.includes("ethers.getContractAt")) return true;
   if (line.includes("func.dependencies")) return true;
   if (line.includes("func.tags")) return true;
->>>>>>> 3929cb91
+  if (line.includes("func.id")) return true;
   return false;
 }
 
