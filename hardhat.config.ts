--- conflicted
+++ resolved
@@ -23,14 +23,7 @@
 
     if (hre.network.live) {
       const sleepTime = 5000;
-<<<<<<< HEAD
-      console.log(
-        `\n>>> Waiting ${sleepTime}ms after transaction to ${result.to || "a new contract"
-        }`,
-      );
-=======
       console.log(`\n>>> Waiting ${sleepTime}ms after transaction to ${result.to || "a new contract"}`);
->>>>>>> 5a95947d
       await sleep(sleepTime);
     }
     return result;
@@ -208,12 +201,10 @@
       // Forking configuration - can be overridden via environment variables
       forking: process.env.FORK_URL
         ? {
-          url: process.env.FORK_URL,
-          blockNumber: process.env.FORK_BLOCK_NUMBER
-            ? parseInt(process.env.FORK_BLOCK_NUMBER)
-            : undefined,
-          enabled: true,
-        }
+            url: process.env.FORK_URL,
+            blockNumber: process.env.FORK_BLOCK_NUMBER ? parseInt(process.env.FORK_BLOCK_NUMBER) : undefined,
+            enabled: true,
+          }
         : undefined,
       // Configure hardfork for Saga network compatibility
       hardfork: "london", // Use istanbul to avoid hardfork activation issues
