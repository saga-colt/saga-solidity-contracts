--- conflicted
+++ resolved
@@ -82,13 +82,8 @@
     }
 
     try {
-<<<<<<< HEAD
       console.log(`\n📦 Creating Safe batch transaction: ${batch.description}`);
-      console.log(`   - Number of transactions: ${batch.transactions.length}`);
-=======
-      console.log(`\n📦 Creating Safe transactions: ${batch.description}`);
       console.log(`   - Requested transactions: ${batch.transactions.length}`);
->>>>>>> 5644fcc6
 
       // Get Safe info for nonce
       const safeInfo = await this.apiKit.getSafeInfo(this.config.safeAddress);
@@ -124,12 +119,42 @@
         console.log(`   - Could not fetch pending transactions, using current nonce ${nonce}`);
       }
 
-<<<<<<< HEAD
+      // Filter out duplicate and already-pending transactions
+      const uniqueTransactions: SafeTransactionData[] = [];
+      const batchIdentities = new Set<string>();
+
+      for (const tx of batch.transactions) {
+        const identity = this.buildTransactionIdentity(tx);
+
+        if (batchIdentities.has(identity)) {
+          console.log(`   - Skipping duplicate transaction already present in batch (to=${tx.to})`);
+          continue;
+        }
+
+        if (pendingTxIdentities.has(identity)) {
+          console.log(`   - Skipping transaction already pending in Safe queue (to=${tx.to})`);
+          continue;
+        }
+
+        batchIdentities.add(identity);
+        uniqueTransactions.push(tx);
+      }
+
+      if (uniqueTransactions.length === 0) {
+        console.log(`   - No new transactions to propose (all already pending or duplicates)`);
+        return {
+          success: true,
+          safeTxHash: undefined,
+        };
+      }
+
+      console.log(`   - Unique new transactions: ${uniqueTransactions.length}`);
+
       // MultiSendCallOnly contract address on Saga (Safe 1.4.1)
       const MULTISEND_CALL_ONLY_ADDRESS = "0x9641d764fc13c8B624c04430C7356C1C7C8102e2";
 
-      // Encode all transactions into MultiSend format
-      const multiSendData = this.encodeMultiSendData(batch.transactions);
+      // Encode unique transactions into MultiSend format
+      const multiSendData = this.encodeMultiSendData(uniqueTransactions);
 
       console.log(`   - Safe nonce: ${nonce}`);
       console.log(`   - MultiSendCallOnly address: ${MULTISEND_CALL_ONLY_ADDRESS}`);
@@ -166,84 +191,7 @@
       });
 
       console.log(`\n✅ Safe batch transaction proposed successfully`);
-      console.log(`   - Batched ${batch.transactions.length} operations into 1 Safe transaction`);
-=======
-      const uniqueTransactions: SafeTransactionData[] = [];
-      const batchIdentities = new Set<string>();
-
-      for (const tx of batch.transactions) {
-        const identity = this.buildTransactionIdentity(tx);
-
-        if (batchIdentities.has(identity)) {
-          console.log(`   - Skipping duplicate transaction already present in batch (to=${tx.to})`);
-          continue;
-        }
-
-        if (pendingTxIdentities.has(identity)) {
-          console.log(`   - Skipping transaction already pending in Safe queue (to=${tx.to})`);
-          continue;
-        }
-
-        batchIdentities.add(identity);
-        uniqueTransactions.push(tx);
-      }
-
-      if (uniqueTransactions.length === 0) {
-        console.log(`   - No new transactions to propose (all already pending or duplicates)`);
-        return {
-          success: true,
-          safeTxHash: undefined,
-        };
-      }
-
-      console.log(`   - Unique new transactions: ${uniqueTransactions.length}`);
-
-      const proposedTxs: string[] = [];
-
-      // Create and propose each transaction individually
-      for (let i = 0; i < uniqueTransactions.length; i++) {
-        const tx = uniqueTransactions[i];
-
-        console.log(`\n   [${i + 1}/${uniqueTransactions.length}] Proposing transaction to ${tx.to.slice(0, 10)}...`);
-
-        // Create the Safe transaction
-        const safeTx = {
-          to: tx.to,
-          value: tx.value,
-          data: tx.data,
-          operation: tx.operation ?? 0, // Call by default
-          safeTxGas: "0",
-          baseGas: "0",
-          gasPrice: "0",
-          gasToken: ethers.ZeroAddress,
-          refundReceiver: ethers.ZeroAddress,
-          nonce: nonce,
-        };
-
-        // Calculate Safe transaction hash
-        const safeTxHash = await this.calculateSafeTxHash(safeTx);
-
-        // Sign the transaction
-        const signature = await this.signSafeTransaction(safeTxHash);
-
-        // Propose the transaction to the Safe service
-        await this.apiKit.proposeTransaction({
-          safeAddress: this.config.safeAddress,
-          safeTransactionData: safeTx,
-          safeTxHash: safeTxHash,
-          senderAddress: this.signerAddress,
-          senderSignature: signature,
-        });
-
-        proposedTxs.push(safeTxHash);
-        console.log(`      ✅ Proposed with hash: ${safeTxHash.slice(0, 20)}...`);
-
-        // Increment nonce for next transaction
-        nonce++;
-      }
-
-      console.log(`\n✅ All ${uniqueTransactions.length} Safe transactions proposed successfully`);
->>>>>>> 5644fcc6
+      console.log(`   - Batched ${uniqueTransactions.length} operations into 1 Safe transaction`);
       console.log(`   - View in Safe UI: https://app.safe.global/transactions/queue?safe=saga:${this.config.safeAddress}`);
 
       return {
